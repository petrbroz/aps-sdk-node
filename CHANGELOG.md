--- conflicted
+++ resolved
@@ -7,14 +7,11 @@
 
 ## [Unreleased]
 
-<<<<<<< HEAD
-=======
 ## [8.1.2] - 2020-06-12
 
 ### Fixed
 - Operations on OSS objects now always URI-encode object names.
 
->>>>>>> 9e826c61
 ## [8.1.1] - 2020-06-03
 
 ### Fixed
